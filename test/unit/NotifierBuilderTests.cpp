--- conflicted
+++ resolved
@@ -39,15 +39,6 @@
 
 BOOST_FIXTURE_TEST_CASE(shouldNotifyOnOpenEvent, NotifierBuilderTests)
 {
-<<<<<<< HEAD
-=======
-    auto timeout = std::chrono::seconds(100);
-    boost::filesystem::path cwd(__FILE__);
-    auto file = boost::filesystem::canonical("./../assets/test.txt", cwd.parent_path());
-    std::promise<Event> promisedOpenEvent;
-    auto futureOpenEvent = promisedOpenEvent.get_future();
-
->>>>>>> 3be2f472
     auto notifier = BuildNotifier()
             .watchFile(testFile_)
             .onEvent(Event::open, [&](Notification notification){
